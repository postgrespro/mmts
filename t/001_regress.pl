--- conflicted
+++ resolved
@@ -192,23 +192,19 @@
 {
 	$expected_file = "expected/regression_vanilla.diff"
 }
-<<<<<<< HEAD
-if ($Cluster::pg_15_modules)
-{
-	$diff = PostgreSQL::Test::Utils::system_log("diff -U3 ${expected_file} $ENV{TESTDIR}/results/regression.diff");
-}
-else
-{
-	$diff = TestLib::system_log("diff -U3 ${expected_file} $ENV{TESTDIR}/results/regression.diff");
-}
-=======
 # Remove lines which contains random data (like ports, users, etc) from output file
 # Remove line which starts with '+ mtm_sub_' from output file because it contains random user
 run [ "sed", "-i.bak", "/+ mtm_sub_/d", "$ENV{TESTDIR}/results/regression.diff" ];
 # Remove line which starts from '+ multimaster' from output file because it contains random port number
 run [ "sed", "-i.bak", "/+ multimaster/d", "$ENV{TESTDIR}/results/regression.diff" ];
-$diff = TestLib::system_log("diff -U3 ${expected_file} $ENV{TESTDIR}/results/regression.diff");
->>>>>>> 27702aff
+if ($Cluster::pg_15_modules)
+{
+	$diff = PostgreSQL::Test::Utils::system_log("diff -U3 ${expected_file} $ENV{TESTDIR}/results/regression.diff");
+}
+else
+{
+	$diff = TestLib::system_log("diff -U3 ${expected_file} $ENV{TESTDIR}/results/regression.diff");
+}
 run [ "diff", "-U3", "${expected_file}", "$ENV{TESTDIR}/results/regression.diff" ], ">", "$ENV{TESTDIR}/regression.diff.diff";
 my $res = $?;
 
